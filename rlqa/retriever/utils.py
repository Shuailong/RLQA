--- conflicted
+++ resolved
@@ -178,28 +178,13 @@
 
     words = set()
     for ex in examples:
-<<<<<<< HEAD
         for word in ex['question']:
-=======
-        for word in tokenizer.tokenize(ex['question']).words():
->>>>>>> 4c4fbe64
             word = Dictionary.normalize(word)
             if valid_words and word not in valid_words:
                 continue
             if args.uncased_question:
                 word = word.lower()
             words.add(word)
-<<<<<<< HEAD
-=======
-        for ans in ex['answer']:
-            for word in tokenizer.tokenize(ans).words():
-                word = Dictionary.normalize(word)
-                if valid_words and word not in valid_words:
-                    continue
-                if args.uncased_doc:
-                    word = word.lower()
-                words.add(word)
->>>>>>> 4c4fbe64
     return words
 
 
